from __future__ import annotations

import io
import re
import shlex
import sys
import tokenize
from pathlib import Path

<<<<<<< HEAD
from ssort._exceptions import UnknownEncodingError
=======
__all__ = ["find_project_root"]


def current_working_dir():
    return Path(".").resolve()
>>>>>>> 4440ec63


def find_project_root(patterns):
    all_patterns = [current_working_dir()]

    if patterns:
        all_patterns.extend(patterns)

    paths = [Path(p).resolve() for p in all_patterns]
    parents_and_self = [
        list(reversed(p.parents)) + ([p] if p.is_dir() else []) for p in paths
    ]

    *_, (common_base, *_) = (
        common_parent
        for same_lvl_parent in zip(*parents_and_self)
        if len(common_parent := set(same_lvl_parent)) == 1
    )

    for directory in (common_base, *common_base.parents):
        if (directory / ".git").exists() or (
            directory / "pyproject.toml"
        ).is_file():
            return directory

    return common_base


def escape_path(path):
    """
    Takes a `pathlib.Path` object and returns a string representation that can
    be safely copied into the system shell.
    """
    if sys.platform == "win32":
        # TODO
        return str(path)
    else:
        return shlex.quote(str(path))


def detect_encoding(bytestring):
    """
    Detect the encoding of a python source file based on "coding" comments, as
    defined in [PEP 263](https://www.python.org/dev/peps/pep-0263/).
    """
    try:
        encoding, _ = tokenize.detect_encoding(io.BytesIO(bytestring).readline)
    except SyntaxError as exc:
        raise UnknownEncodingError(
            exc.msg, encoding=re.match("unknown encoding: (.*)", exc.msg)[1]
        ) from exc
    return encoding


_NEWLINE_RE = re.compile("(\r\n)|(\r)|(\n)")


def detect_newline(text):
    """
    Detects the newline character used in a source file based on the first
    occurence of '\\n', '\\r' or '\\r\\n'.
    """
    match = re.search(_NEWLINE_RE, text)
    if match is None:
        return "\n"
    return match[0]


def normalize_newlines(text):
    """
    Replaces all occurrences of '\r' and '\\r\\n' with \n.
    """
    return re.sub(_NEWLINE_RE, "\n", text)<|MERGE_RESOLUTION|>--- conflicted
+++ resolved
@@ -7,15 +7,22 @@
 import tokenize
 from pathlib import Path
 
-<<<<<<< HEAD
 from ssort._exceptions import UnknownEncodingError
-=======
-__all__ = ["find_project_root"]
+
+__all__ = [
+    "detect_encoding",
+    "detect_newline",
+    "escape_path",
+    "find_project_root",
+    "normalize_newlines",
+]
+
+
+_NEWLINE_RE = re.compile("(\r\n)|(\r)|(\n)")
 
 
 def current_working_dir():
     return Path(".").resolve()
->>>>>>> 4440ec63
 
 
 def find_project_root(patterns):
@@ -70,9 +77,6 @@
     return encoding
 
 
-_NEWLINE_RE = re.compile("(\r\n)|(\r)|(\n)")
-
-
 def detect_newline(text):
     """
     Detects the newline character used in a source file based on the first
